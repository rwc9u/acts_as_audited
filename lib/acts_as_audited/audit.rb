--- conflicted
+++ resolved
@@ -55,12 +55,6 @@
       auditable_id, auditable_type, version])
   end
   
-<<<<<<< HEAD
-  def peers
-    self.class.find(:all, :order => 'version',
-      :conditions => ['auditable_id = ? and auditable_type = ? and version <> ?',
-      auditable_id, auditable_type, version])
-=======
   # Returns a hash of the changed attributes with the new values
   def new_attributes
     (changes || {}).inject({}.with_indifferent_access) do |attrs,(attr,values)|
@@ -75,7 +69,6 @@
       attrs[attr] = Array(values).first
       attrs
     end
->>>>>>> 21fd3ac9
   end
   
   def self.reconstruct_attributes(audits)
