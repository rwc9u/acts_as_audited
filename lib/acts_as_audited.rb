# Copyright (c) 2006 Brandon Keepers
#
# Permission is hereby granted, free of charge, to any person obtaining
# a copy of this software and associated documentation files (the
# "Software"), to deal in the Software without restriction, including
# without limitation the rights to use, copy, modify, merge, publish,
# distribute, sublicense, and/or sell copies of the Software, and to
# permit persons to whom the Software is furnished to do so, subject to
# the following conditions:
#
# The above copyright notice and this permission notice shall be
# included in all copies or substantial portions of the Software.
#
# THE SOFTWARE IS PROVIDED "AS IS", WITHOUT WARRANTY OF ANY KIND,
# EXPRESS OR IMPLIED, INCLUDING BUT NOT LIMITED TO THE WARRANTIES OF
# MERCHANTABILITY, FITNESS FOR A PARTICULAR PURPOSE AND
# NONINFRINGEMENT. IN NO EVENT SHALL THE AUTHORS OR COPYRIGHT HOLDERS BE
# LIABLE FOR ANY CLAIM, DAMAGES OR OTHER LIABILITY, WHETHER IN AN ACTION
# OF CONTRACT, TORT OR OTHERWISE, ARISING FROM, OUT OF OR IN CONNECTION
# WITH THE SOFTWARE OR THE USE OR OTHER DEALINGS IN THE SOFTWARE.

module CollectiveIdea #:nodoc:
  module Acts #:nodoc:
    # Specify this act if you want changes to your model to be saved in an
    # audit table.  This assumes there is an audits table ready.
    #
    #   class User < ActiveRecord::Base
    #     acts_as_audited
    #   end
    #
    # See <tt>CollectiveIdea::Acts::Audited::ClassMethods#acts_as_audited</tt>
    # for configuration options
    module Audited #:nodoc:
      CALLBACKS = [:audit_create, :audit_update, :audit_destroy]

      def self.included(base) # :nodoc:
        base.extend ClassMethods
      end

      module ClassMethods
        # == Configuration options
        #
        #
        # * +only+ - Only audit the given attributes
        # * +except+ - Excludes fields from being saved in the audit log.
        #   By default, acts_as_audited will audit all but these fields:
        #
        #     [self.primary_key, inheritance_column, 'lock_version', 'created_at', 'updated_at']
        #   You can add to those by passing one or an array of fields to skip.
        #
        #     class User < ActiveRecord::Base
        #       acts_as_audited :except => :password
        #     end
        # * +protect+ - If your model uses +attr_protected+, set this to false to prevent Rails from
        #   raising an error.  If you declare +attr_accessibe+ before calling +acts_as_audited+, it
        #   will automatically default to false.  You only need to explicitly set this if you are
        #   calling +attr_accessible+ after.
        #
        #     class User < ActiveRecord::Base
        #       acts_as_audited :protect => false
        #       attr_accessible :name
        #     end
        #
        def acts_as_audited(options = {})
          # don't allow multiple calls
          return if self.included_modules.include?(CollectiveIdea::Acts::Audited::InstanceMethods)

          options = {:protect => accessible_attributes.nil?}.merge(options)

          class_inheritable_reader :non_audited_columns
          class_inheritable_reader :auditing_enabled

          if options[:only]
            except = self.column_names - options[:only].flatten.map(&:to_s)
          else
            except = [self.primary_key, inheritance_column, 'lock_version', 'created_at', 'updated_at']
            except |= Array(options[:except]).collect(&:to_s) if options[:except]
          end
          write_inheritable_attribute :non_audited_columns, except

          has_many :audits, :as => :auditable, :order => "#{Audit.quoted_table_name}.version"
          attr_protected :audit_ids if options[:protect]
          Audit.audited_class_names << self.to_s

          after_create :audit_create_callback
          before_update :audit_update_callback
          after_destroy :audit_destroy_callback

          attr_accessor :version

          extend CollectiveIdea::Acts::Audited::SingletonMethods
          include CollectiveIdea::Acts::Audited::InstanceMethods

          write_inheritable_attribute :auditing_enabled, true
        end
      end

      module InstanceMethods

        # Temporarily turns off auditing while saving.
        def save_without_auditing
          without_auditing { save }
        end

        # Executes the block with the auditing callbacks disabled.
        #
        #   @foo.without_auditing do
        #     @foo.save
        #   end
        #
        def without_auditing(&block)
          self.class.without_auditing(&block)
        end

        # Gets an array of the revisions available
        #
        #   user.revisions.each do |revision|
        #     user.name
        #     user.version
        #   end
        #
        def revisions(from_version = 1)
          audits = self.audits.find(:all, :conditions => ['version >= ?', from_version])
          return [] if audits.empty?
          revision = self.audits.find_by_version(from_version).revision
          Audit.reconstruct_attributes(audits) {|attrs| revision.revision_with(attrs) }
        end

        # Get a specific revision specified by the version number, or +:previous+
        def revision(version)
          revision_with Audit.reconstruct_attributes(audits_to(version))
        end

        def revision_at(date_or_time)
          audits = self.audits.find(:all, :conditions => ["created_at <= ?", date_or_time])
          revision_with Audit.reconstruct_attributes(audits) unless audits.empty?
        end

        def audited_attributes
          attributes.except(*non_audited_columns)
        end

      protected

        def revision_with(attributes)
          returning self.dup do |revision|
            revision.send :instance_variable_set, '@attributes', self.attributes_before_type_cast
<<<<<<< HEAD
            Audit.assign_revision_attributes(revision, attributes)
=======
            revision.attributes = attributes.reject {|attr,_| !respond_to?("#{attr}=") }
>>>>>>> 31423d6e

            # Remove any association proxies so that they will be recreated
            # and reference the correct object for this revision. The only way
            # to determine if an instance variable is a proxy object is to
            # see if it responds to certain methods, as it forwards almost
            # everything to its target.
            for ivar in revision.instance_variables
              proxy = revision.instance_variable_get ivar
              if !proxy.nil? and proxy.respond_to? :proxy_respond_to?
                revision.instance_variable_set ivar, nil
              end
            end
          end
        end

      private

        def audited_changes
          changed_attributes.except(*non_audited_columns).inject({}) do |changes,(attr, old_value)|
            changes[attr] = [old_value, self[attr]]
            changes
          end
        end

        def audits_to(version = nil)
          if version == :previous
            version = if self.version
              self.version - 1
            else
              previous = audits.find(:first, :offset => 1,
                :order => "#{Audit.quoted_table_name}.version DESC")
              previous ? previous.version : 1
            end
          end
          audits.find(:all, :conditions => ['version <= ?', version])
        end

        def audit_create(user = nil)
          write_audit(:action => 'create', :changes => audited_attributes, :user => user)
        end

        def audit_update(user = nil)
          unless (changes = audited_changes).empty?
            write_audit(:action => 'update', :changes => changes, :user => user)
          end
        end

        def audit_destroy(user = nil)
          write_audit(:action => 'destroy', :user => user, :changes => audited_attributes)
        end

        def write_audit(attrs)
          self.audits.create attrs if auditing_enabled
        end

        CALLBACKS.each do |attr_name|
          alias_method "#{attr_name}_callback".to_sym, attr_name
        end

        def empty_callback #:nodoc:
        end

      end # InstanceMethods

      module SingletonMethods
        # Returns an array of columns that are audited.  See non_audited_columns
        def audited_columns
          self.columns.select { |c| !non_audited_columns.include?(c.name) }
        end

        # Executes the block with auditing disabled.
        #
        #   Foo.without_auditing do
        #     @foo.save
        #   end
        #
        def without_auditing(&block)
          auditing_was_enabled = auditing_enabled
          disable_auditing
          returning(block.call) { enable_auditing if auditing_was_enabled }
        end

        def disable_auditing
          write_inheritable_attribute :auditing_enabled, false
        end

        def enable_auditing
          write_inheritable_attribute :auditing_enabled, true
        end

        def disable_auditing_callbacks
          class_eval do
            CALLBACKS.each do |attr_name|
              alias_method "#{attr_name}_callback", :empty_callback
            end
          end
        end

        def enable_auditing_callbacks
          class_eval do
            CALLBACKS.each do |attr_name|
              alias_method "#{attr_name}_callback".to_sym, attr_name
            end
          end
        end

        # All audit operations during the block are recorded as being
        # made by +user+. This is not model specific, the method is a
        # convenience wrapper around #Audit.as_user.
        def audit_as( user, &block )
          Audit.as_user( user, &block )
        end

      end
    end
  end
end<|MERGE_RESOLUTION|>--- conflicted
+++ resolved
@@ -145,11 +145,7 @@
         def revision_with(attributes)
           returning self.dup do |revision|
             revision.send :instance_variable_set, '@attributes', self.attributes_before_type_cast
-<<<<<<< HEAD
-            Audit.assign_revision_attributes(revision, attributes)
-=======
             revision.attributes = attributes.reject {|attr,_| !respond_to?("#{attr}=") }
->>>>>>> 31423d6e
 
             # Remove any association proxies so that they will be recreated
             # and reference the correct object for this revision. The only way
